#include "portotop.hpp"

static double ParseNumber(const std::string &str) {
    try {
        return stod(str);
    } catch (...) {
        return NAN;
    }
}

static double ParseValue(const std::string &value, bool map) {
    if (!map)
        return ParseNumber(value);

    double ret = 0;
    unsigned long start_v = 0;
    for (unsigned long off = 0; off < value.length(); off++) {
        if (value[off] == ':')
            start_v = off + 2; // key: value
        else if (value[off] == ';')
            ret += ParseNumber(value.substr(start_v, off - start_v));
    }
    return ret + ParseNumber(value.substr(start_v));
};

static std::string PrintNumber(double number, int base,
                               bool seconds, bool percents,
                               double multiplier) {
    char buf[20];

    number /= multiplier;

    if (percents) {
        snprintf(buf, sizeof(buf), "%.1lf%%", 100 * number);
    } else if (seconds) {
        double seconds = number;
        double minutes = std::floor(seconds / 60);
        seconds -= minutes * 60;

        snprintf(buf, sizeof(buf), "%4.lf:%2.2lf", minutes, seconds);
    } else {
        char s = 0;
        if (number > base * base * base) {
            number /= base * base * base;
            s = 'G';
        } else if (number > base * base) {
            number /= base * base;
            s = 'M';
        } else if (number > base) {
            number /= base;
            s = 'k';
        }

        snprintf(buf, sizeof(buf), "%.1lf%c", number, s);
    }

    return std::string(buf);
};

static double DfDt(double curr, double prev, unsigned long gone_ms) {
    return 1000.0d * (curr - prev) / gone_ms;
};

static double PartOf(double value, double total) {
    return value / total;
}
////////////////////////////////////////////////////////////////////////////////

int TConsoleScreen::Width() {
    return getmaxx(Wnd);
}
int TConsoleScreen::Height() {
    return getmaxy(Wnd);
}

TConsoleScreen::TConsoleScreen() {
    Wnd = initscr();
    clear();
    cbreak();
    noecho();
    intrflush(stdscr, true);
    keypad(stdscr, true);
    SetTimeout(3000);
    curs_set(0);
}
TConsoleScreen::~TConsoleScreen() {
    endwin();
}
void TConsoleScreen::SetTimeout(int ms) {
    timeout(ms);
}
template<class T>
void TConsoleScreen::PrintAt(T arg, int x, int y, int width, bool leftaligned, int attr) {
    PrintAt(std::to_string(arg), x, y, width, leftaligned, attr);
}
void TConsoleScreen::PrintAt(std::string str0, int x0, int y0, int w0, bool leftaligned,
             int attr) {
    if (x0 + w0 < 0 || x0 >= Width())
        return;

    int x = x0 < 0 ? 0 : x0;
    int w = w0 - (x - x0);
    if (x + w >= Width())
        w = Width() - x;

    std::string str;
    if ((int)str0.length() > x - x0)
        str = str0.substr(x - x0, w);
    else
        str = std::string(w, ' ');

    if (attr)
        attron(attr);
    mvprintw(y0, x, (leftaligned ? "%-*s" : "%*s"), w, str.c_str());
    if (attr)
        attroff(attr);
}
void TConsoleScreen::Refresh() {
    refresh();
}
void TConsoleScreen::Clear() {
    clear();
}
int TConsoleScreen::Getch() {
    return wgetch(Wnd);
}
void TConsoleScreen::Save() {
    def_prog_mode();
    endwin();
}
void TConsoleScreen::Restore() {
    tcsetpgrp(1, getpgrp());
    reset_prog_mode();
    refresh();
}
int TConsoleScreen::Dialog(std::string text, const std::vector<std::string> &buttons) {
    int selected = 0;

    int x0 = Width() / 2 - text.length() / 2;
    int y0 = Height() / 2 - 3;

    int w = 0;
    for (auto &b : buttons)
        w += b.length() + 1;
    int x00 = Width() / 2 - w / 2;

    while (true) {
        Clear();

        PrintAt(text, x0, y0, text.length(), false);

        int x = x00;
        int n = 0;
        for (auto &b : buttons) {
            PrintAt(b, x, y0 + 2, b.length(), false, selected == n ? A_REVERSE : 0);
            x += 1 + b.length();
            n++;
        }

        switch(Getch()) {
        case KEY_LEFT:
            if (--selected < 0)
                selected = 0;
            break;
        case KEY_RIGHT:
            if ((unsigned long) ++selected > buttons.size() - 1)
                selected = buttons.size() - 1;
            break;
        case '\n':
            return selected;
        }

        Refresh();
    }

    return -1;
}
void TConsoleScreen::ErrorDialog(TPortoAPI &api) {
    std::string message;
    int error;

    api.GetLastError(error, message);

    if (error)
        Dialog(message, {"Ok"});
    else
        Dialog("Unknown error occured (probably, simple you aren't root)", {"Ok"});
}
void TConsoleScreen::ErrorDialog(std::string message, int error) {
    if (error != -1)
        Dialog("Done", {"Ok"});
    else
        Dialog(strerror(errno), {"Ok"});
}
void TConsoleScreen::InfoDialog(std::vector<std::string> lines) {
    unsigned int w = 0;
    for (auto &l : lines)
        if (l.length() > w)
            w = l.length();
    int x0 = Width() / 2 - w / 2;
    int y0 = Height() / 2 - lines.size() / 2;

    while (true) {
        Clear();

        int n = 0;
        for (auto &l : lines) {
            PrintAt(l, x0, y0 + n, l.length(), false);
            n++;
        }

        switch(Getch()) {
        case 0:
        case -1:
            break;
        default:
            return;
        }

        Refresh();
    }
}
void TConsoleScreen::HelpDialog() {
    std::vector<std::string> help =
        {"horizontal arrows - change sorting/scroll",
         "vertical arrows / j,k - select container/scroll",
         "tab - expand subcontainers",
         "s - start/stop container",
         "p - pause/resume container",
         "K - kill container",
         "d - destroy container",
         "g - show container properties",
         "o - show container stdout",
         "e - show container stderr",
         "w - save portotop config",
         "l - load portotop config",
         "enter - run top in container",
         "b - run bash in container",
         "space - pause",
         "1,2,3,5,0 - set update time to 1s,2s,3s,5s and 10s",
         "q - quit",
         "h,? - help"};
    InfoDialog(help);
}

void TPortoValueCache::Register(const std::string &container,
                                const std::string &variable) {
    if (Containers.find(container) == Containers.end())
        Containers[container] = 1;
    else
        Containers[container]++;
    if (Variables.find(variable) == Variables.end())
        Variables[variable] = 1;
    else
        Variables[variable]++;
}
void TPortoValueCache::Unregister(const std::string &container,
                                  const std::string &variable) {
    auto c = Containers.find(container);
    if (c != Containers.end()) {
        if (c->second == 1)
            Containers.erase(c);
        else
            c->second--;
    }
    auto v = Variables.find(variable);
    if (v != Variables.end()) {
        if (v->second == 1)
            Variables.erase(v);
        else
            v->second--;
    }
}

std::string TPortoValueCache::GetValue(const std::string &container,
                                       const std::string &variable,
                                       bool prev) {
    return Cache[CacheSelector ^ prev][container][variable].Value;
}

int TPortoValueCache::Update(TPortoAPI &api) {
    std::vector<std::string> _containers;
    for (auto &iter : Containers)
        _containers.push_back(iter.first);

    std::vector<std::string> _variables;
    for (auto &iter : Variables)
        _variables.push_back(iter.first);

    CacheSelector = !CacheSelector;
    Cache[CacheSelector].clear();
    int ret = api.Get(_containers, _variables, Cache[CacheSelector]);

    return ret;
}

TPortoValue::TPortoValue() : Cache(nullptr), Container(nullptr), Flags(ValueFlags::Raw) {
}

TPortoValue::TPortoValue(const TPortoValue &src) :
    Cache(src.Cache), Container(src.Container), Variable(src.Variable), Flags(src.Flags),
    Multiplier(src.Multiplier) {
    if (Cache && Container)
        Cache->Register(Container->GetName(), Variable);
}

TPortoValue::TPortoValue(const TPortoValue &src, TPortoContainer *container) :
    Cache(src.Cache), Container(container), Variable(src.Variable), Flags(src.Flags),
    Multiplier(src.Multiplier) {
    if (Cache && Container)
        Cache->Register(Container->GetName(), Variable);
}

TPortoValue::TPortoValue(TPortoValueCache &cache, TPortoContainer *container,
                             const std::string &variable, int flags, double multiplier) :
    Cache(&cache), Container(container), Variable(variable), Flags(flags),
    Multiplier(multiplier) {
    if (Cache && Container)
        Cache->Register(Container->GetName(), Variable);
}

TPortoValue::~TPortoValue() {
    if (Cache && Container)
        Cache->Unregister(Container->GetName(), Variable);
}

void TPortoValue::Process(unsigned long gone) {
    if (Flags == ValueFlags::Container) {
        std::string name = Container->GetName();
        int level = Container->GetLevel();
        if (level > 0) {
            name = (Container->HasChildren() ? "+" : "-") +
                name.substr(1 + name.rfind('/'));
            AsString = std::string(level, ' ') + name;
        }
        return;
    }

    AsString = Cache->GetValue(Container->GetName(), Variable, false);
    if (Flags == ValueFlags::Raw || AsString.length() == 0)
        return;

    AsNumber = ParseValue(AsString, Flags & ValueFlags::Map);

    if (Flags & ValueFlags::DfDt) {
        std::string old = Cache->GetValue(Container->GetName(), Variable, true);
        if (old.length() == 0)
            old = AsString;
        AsNumber = DfDt(AsNumber, ParseValue(old, Flags & ValueFlags::Map), gone);
    }

    if (Flags & ValueFlags::PartOfRoot) {
        std::string root_raw = Cache->GetValue("/", Variable, false);
        double root_number;

        root_number = ParseValue(root_raw, Flags & ValueFlags::Map);

        if (Flags & ValueFlags::DfDt) {
            std::string old = Cache->GetValue("/", Variable, true);
            if (old.length() == 0)
                old = root_raw;
            root_number = DfDt(root_number, ParseValue(old, Flags & ValueFlags::Map), gone);
        }

        AsNumber = PartOf(AsNumber, root_number);
    }

    int base = (Flags & ValueFlags::Bytes) ? 1024 : 1000;
    bool seconds = Flags & ValueFlags::Seconds;
    bool percents = Flags & ValueFlags::Percents;
    double multiplier = (Flags & ValueFlags::Multiplier) ? Multiplier : 1;
    AsString = PrintNumber(AsNumber, base, seconds, percents, multiplier);
}
std::string TPortoValue::GetValue() const {
    return AsString;
}
int TPortoValue::GetLength() const {
    return AsString.length();
}
bool TPortoValue::operator< (const TPortoValue &v) {
    if (Flags == ValueFlags::Raw)
        return AsString < v.AsString;
    else if (Flags == ValueFlags::Container)
        return Container->GetName() < v.Container->GetName();
    else
        return AsNumber > v.AsNumber;
}

TCommonValue::TCommonValue(const std::string &label, const TPortoValue &val) :
    Label(label), Value(val) {
}
std::string TCommonValue::GetLabel() {
    return Label;
}
TPortoValue& TCommonValue::GetValue() {
    return Value;
}

TPortoContainer::TPortoContainer(std::string container) : Container(container) {
    if (Container == "/")
        Level = 0;
    else
        Level = 1 + std::count(container.begin(), container.end(), '/');
}
TPortoContainer* TPortoContainer::GetParent(int level) {
    if (Parent) {
        if (Parent->GetLevel() == level)
            return Parent;
        else
            return Parent->GetParent(level);
    } else
        return nullptr;
}

TPortoContainer::~TPortoContainer() {
    for (auto &c : Children)
        delete c;
}

TPortoContainer* TPortoContainer::ContainerTree(TPortoAPI &api) {
    std::vector<std::string> containers;
    int ret = api.List(containers);
    if (ret)
        return nullptr;

    TPortoContainer *root = nullptr;
    TPortoContainer *curr = nullptr;
    TPortoContainer *prev = nullptr;
    int level = 0;

    std::sort(containers.begin(), containers.end());

    for (auto &c : containers) {
        curr = new TPortoContainer(c);
        level = curr->GetLevel();
        if (!root) {
            /* assume that / container is first in the list */
            if (c == "/") {
                root = curr;
                prev = curr;
                continue;
            } else
                break;
        } else if (level > prev->GetLevel())
            curr->Parent = prev;
        else if (level == prev->GetLevel())
            curr->Parent = prev->Parent;
        else /* level < prev->GetLevel() */
            curr->Parent = prev->GetParent(level - 1);
        curr->Root = root;

        curr->Parent->Children.push_back(curr);
        prev = curr;
    }
    return root;
}
std::string TPortoContainer::GetName() {
    return Container;
}
int TPortoContainer::GetLevel() {
    return Level;
}
void TPortoContainer::ForEachChild(std::function<void (TPortoContainer&)> fn, int maxlevel,
                               bool check_root) {
    if ((Level || check_root) && Level <= maxlevel)
        fn(*this);
    if (Level < maxlevel)
        for (auto &c : Children)
            c->ForEachChild(fn, maxlevel);
}
int TPortoContainer::GetMaxLevel() {
    int level = Level;
    for (auto &c : Children)
        if (c->GetMaxLevel() > level)
            level = c->GetMaxLevel();
    return level;
}
int TPortoContainer::ChildrenCount(int max_level) {
    int count = Level > 0 ? 1 : 0;
    if (Level < max_level)
        for (auto &c : Children)
            count += c->ChildrenCount(max_level);
    return count;
}
std::string TPortoContainer::ContainerAt(int n, int max_level) {
    TPortoContainer *ret = this;
    int i = 0;
    ForEachChild([&] (TPortoContainer &row) {
            if (i++ == n)
                ret = &row;
        }, max_level);
    return ret->GetName();
}
bool TPortoContainer::HasChildren() {
    return Children.size() > 0;
}
TPortoContainer* TPortoContainer::GetRoot() const {
    return Root;
}

TColumn::TColumn(std::string title, TPortoValue var, bool left_aligned) :
    Title(title), RootValue(var), LeftAligned(left_aligned) {
    Width = title.length();
}
int TColumn::PrintTitle(int x, int y, TConsoleScreen &screen) {
    screen.PrintAt(Title, x, y, Width, LeftAligned,
                   A_BOLD | (Selected ? A_UNDERLINE : 0));
    return Width;
}
int TColumn::Print(TPortoContainer &row, int x, int y, TConsoleScreen &screen, bool selected) {
    std::string p = At(row).GetValue();
    screen.PrintAt(p, x, y, Width, LeftAligned, selected ? A_REVERSE : 0);
    return Width;
}
void TColumn::Update(TPortoAPI &api, TPortoContainer* tree, int maxlevel) {
    Cache.clear();
    tree->ForEachChild([&] (TPortoContainer &row) {
            TPortoValue val(RootValue, &row);
            Cache.insert(std::make_pair(row.GetName(), val));
        }, maxlevel, true);
}
TPortoValue& TColumn::At(TPortoContainer &row) {
    return Cache[row.GetName()];
}
void TColumn::Highlight(bool enable) {
    Selected = enable;
}
void TColumn::Process(unsigned long gone) {
    for (auto &iter : Cache) {
        iter.second.Process(gone);

        int w = iter.second.GetLength();
        if (w > Width)
            Width = w;
    }
}
int TColumn::GetWidth() {
    return Width;
}
void TColumn::SetWidth(int width) {
    Width = width;
}

void TPortoContainer::SortTree(TColumn &column) {
    Children.sort([&] (TPortoContainer *row1, TPortoContainer *row2) {
            return column.At(*row1) < column.At(*row2);
        });
    for (auto &c : Children)
        c->SortTree(column);
}

void TPortoTop::PrintTitle(int y, TConsoleScreen &screen) {
    int x = FirstX;
    for (auto &c : Columns)
        x += 1 + c.PrintTitle(x, y, screen);
}
int TPortoTop::PrintCommon(TConsoleScreen &screen) {
    int x = 0;
    int y = 0;
    for (auto &line : Common) {
        for (auto &item : line) {
            std::string p = item.GetLabel();
            screen.PrintAt(p, x, y, p.length());
            x += p.length();
            p = item.GetValue().GetValue();
            screen.PrintAt(p, x, y, p.length(), false, A_BOLD);
            x += p.length() + 1;
        }
        y++;
        x = 0;
    }
    return y;
}

void TPortoTop::Print(TConsoleScreen &screen) {
    screen.Clear();

    int at_row = 1 + PrintCommon(screen);

    if (ContainerTree) {
        MaxRows = ContainerTree->ChildrenCount(MaxLevel);
        DisplayRows = std::min(screen.Height() - at_row, MaxRows);
        ChangeSelection(0, 0, screen);

        PrintTitle(at_row - 1, screen);
        int y = 0;
        ContainerTree->ForEachChild([&] (TPortoContainer &row) {
                if (y >= FirstRow && y < MaxRows) {
                    bool selected = y == FirstRow + SelectedRow;
                    int x = FirstX;
                    for (auto &c : Columns)
                        x += 1 + c.Print(row, x, at_row + y - FirstRow, screen, selected);
                }
                y++;
            }, MaxLevel);
        screen.Refresh();
    }
}
void TPortoTop::AddColumn(const TColumn &c) {
    Columns.push_back(c);
}
bool TPortoTop::AddColumn(std::string desc) {
    int flags = ValueFlags::Raw;
    size_t off = 0;
    std::string data;

    off = desc.find(':');
    std::string title = desc.substr(0, off);
    desc = desc.substr(off + 2);

    if (desc.length() > 4 && desc[0] == 'S' && desc[1] == '(') {
        off = desc.find(')');
        data = desc.substr(2, off == std::string::npos ?
                           std::string::npos : off - 2);
        flags |= ValueFlags::Map;
    } else {
        off = desc.find('\'');
        if (off == std::string::npos)
            off = desc.find(' ');
        if (off == std::string::npos)
            off = desc.find('%');

        data = desc.substr(0, off);
    }

    double multiplier = 1;

    if (off != std::string::npos) {
        for (; off < desc.length(); off++) {
            switch (desc[off]) {
            case 'b':
            case 'B':
                flags |= ValueFlags::Bytes;
                break;
            case 's':
            case 'S':
                flags |= ValueFlags::Seconds;
                break;
            case '\'':
                flags |= ValueFlags::DfDt;
                break;
            case '%':
                flags |= ValueFlags::PartOfRoot;
                flags |= ValueFlags::Percents;
                break;
            case ' ':
                break;
            default:
                try {
                    size_t tmp;
                    multiplier = stod(desc.substr(off), &tmp);
                    off += tmp - 1;
                    flags |= ValueFlags::Multiplier;
                } catch (...) {
                }
                break;
            }
        }
    }

    TPortoValue v(Cache, &RootContainer, data, flags, multiplier);
    Columns.push_back(TColumn(title, v));
    return true;
}
int TPortoTop::Update(TConsoleScreen &screen) {
    struct timespec Now = {0};
    clock_gettime(CLOCK_MONOTONIC, &Now);
    unsigned long gone = 1000 * (Now.tv_sec - LastUpdate.tv_sec) +
        (Now.tv_nsec - LastUpdate.tv_nsec) / 1000000;
    LastUpdate = Now;

    ContainerTree.reset(TPortoContainer::ContainerTree(*Api));
    if (ContainerTree) {
        MaxMaxLevel = ContainerTree->GetMaxLevel();

        for (auto &column : Columns)
            column.Update(*Api, ContainerTree.get(), MaxLevel);

        int ret = Cache.Update(*Api);
        if (ret)
            return ret;

        int width = 0;
        for (auto &column : Columns) {
            column.Process(gone);
            width += column.GetWidth();
        }

        for (auto &line : Common)
            for (auto &item : line)
                item.GetValue().Process(gone);

        if (width > screen.Width()) {
            int excess = width - screen.Width();
            int current = Columns[0].GetWidth();
            if (current > 30) {
                current -= excess;
                if (current < 30)
                    current = 30;
            }
            Columns[0].SetWidth(current);
        }

        ContainerTree->SortTree(Columns[SelectedColumn]);
    }

    return 0;
}
void TPortoTop::ChangeSelection(int x, int y, TConsoleScreen &screen) {
    SelectedRow += y;
    if (SelectedRow < 0) {
        SelectedRow = 0;
        FirstRow += y;
        if (FirstRow < 0)
            FirstRow = 0;
    }
    if (SelectedRow > DisplayRows - 1) {
        SelectedRow = DisplayRows - 1;
        FirstRow += y;
        if (FirstRow > MaxRows - DisplayRows)
            FirstRow = MaxRows - DisplayRows;
    }

    Columns[SelectedColumn].Highlight(false);
    SelectedColumn += x;
    if (SelectedColumn < 0) {
        SelectedColumn = 0;
    } else if (SelectedColumn > (int)Columns.size() - 1) {
        SelectedColumn = Columns.size() - 1;
    }
    Columns[SelectedColumn].Highlight(true);

    if (x == 0 && y == 0) {
        int i = 0;
        int x = 0;
        for (auto &c : Columns) {
            if (i == SelectedColumn && FirstX + x <= 0) {
                FirstX = x;
                break;
            }
            x += c.GetWidth() + 1;
            if (i == SelectedColumn && x > screen.Width()) {
                FirstX = -x + screen.Width();
                break;
            }
            i++;
        }
    }
}
void TPortoTop::Expand() {
    if (++MaxLevel > MaxMaxLevel)
        MaxLevel = 1;
}
int TPortoTop::StartStop() {
    std::string state;
    int ret = Api->GetData(SelectedContainer(), "state", state);
    if (ret)
        return ret;
    if (state == "running" || state == "dead" || state == "meta")
        return Api->Stop(SelectedContainer());
    else
        return Api->Start(SelectedContainer());
}
int TPortoTop::PauseResume() {
    std::string state;
    int ret = Api->GetData(SelectedContainer(), "state", state);
    if (ret)
        return ret;
    if (state == "paused")
        return Api->Resume(SelectedContainer());
    else
        return Api->Pause(SelectedContainer());
}
int TPortoTop::Kill(int signal) {
    return Api->Kill(SelectedContainer(), signal);
}
int TPortoTop::Destroy() {
    return Api->Destroy(SelectedContainer());
}
void TPortoTop::LessPortoctl(std::string container, std::string cmd) {
    std::string s(program_invocation_name);
    s += " get " + container + " " + cmd + " | less";
    (void)system(s.c_str());
}
int TPortoTop::RunCmdInContainer(TConsoleScreen &screen, std::string cmd) {
    bool enter = (SelectedContainer() != "/");
    int ret = -1;

    if (enter && getuid()) {
        screen.Dialog("You have to be root to enter containers.", {"Ok"});
        return -1;
    }

    screen.Save();
    switch (fork()) {
    case -1:
        ret = errno;
        break;
    case 0:
    {
        if (enter)
            exit(execlp(program_invocation_name, program_invocation_name,
                        "enter", SelectedContainer().c_str(), cmd.c_str(), nullptr));
        else
            exit(execlp(cmd.c_str(), cmd.c_str(), nullptr));
        break;
    }
    default:
    {
        wait(&ret);
        break;
    }
    }
<<<<<<< HEAD
    void LessPortoctl(std::string container, std::string cmd) {
        std::string s(program_invocation_name);
        s += " get " + container + " " + cmd + " | less";
        int status = system(s.c_str());
        (void)status;
    }
    int RunCmdInContainer(TPortoAPI *api, TConsoleScreen &screen, std::string cmd) {
        bool enter = (SelectedContainer() != "/");
        int ret = -1;
=======
    screen.Restore();
>>>>>>> 714c7671

    if (ret)
        screen.Dialog(strerror(ret), {"Ok"});

    return ret;
}
std::string TPortoTop::SelectedContainer() {
    return ContainerTree->ContainerAt(FirstRow + SelectedRow, MaxLevel);
}
void TPortoTop::AddCommon(int row, const std::string &title, const std::string &var,
                          TPortoContainer &container, int flags) {
    Common.resize(row + 1);
    TPortoValue v(Cache, &container, var, flags);
    Common[row].push_back(TCommonValue(title, v));
}
TPortoTop::TPortoTop(TPortoAPI *api, std::string config) : Api(api),
                                                           RootContainer("/"),
                                                           DotContainer("."),
                                                           PortoContainer("/porto") {
    if (config.size() == 0)
        ConfigFile = std::string(getenv("HOME")) + "/.portotop";
    else
        ConfigFile = config;

    AddCommon(0, "Containers running: ", "porto_stat[running]", RootContainer, ValueFlags::Raw);
    AddCommon(0, "total: ", "porto_stat[created]", RootContainer, ValueFlags::Raw);
    AddCommon(0, "Porto errors: ", "porto_stat[errors]", RootContainer, ValueFlags::Raw);
    AddCommon(0, "warnings: ", "porto_stat[warnings]", RootContainer, ValueFlags::Raw);

    AddCommon(1, "Memory: ", "memory_usage", PortoContainer, ValueFlags::Bytes);
    AddCommon(1, "/ ", "memory_usage", RootContainer, ValueFlags::Bytes);
    AddCommon(1, ": ", "memory_usage", PortoContainer, ValueFlags::Bytes | ValueFlags::PartOfRoot |
        ValueFlags::Percents);

    AddCommon(1, "CPU: ", "cpu_usage", PortoContainer, ValueFlags::DfDt | ValueFlags::PartOfRoot |
        ValueFlags::Percents);

    if (LoadConfig() != -1)
        return;

    Config = {"state: state",
              "time: time s",

              /* CPU */
              "policy: cpu_policy",
              "cpu%: cpu_usage'%",
              "cpu: cpu_usage 1e9s",

              /* Memory */
              "memory: memory_usage b",
              "limit: memory_limit b",
              "guarantee: memory_guarantee b",

              /* I/O */
              "maj/s: major_faults'",
              "read b/s: S(io_read)' b",
              "write b/s: S(io_write)' b",

              /* Network */
              "net b/s: S(net_bytes) 'b",
    };
    RecreateColumns();
}
int TPortoTop::RecreateColumns() {
    Columns.clear();
    AddColumn(TColumn("container", TPortoValue(Cache, ContainerTree.get(), "",
                                               ValueFlags::Container), true));

    for (auto &c : Config)
        AddColumn(c);

    return 0;
}
int TPortoTop::SaveConfig() {
    std::ofstream out(ConfigFile);
    if (out.is_open()) {
        for (auto &s : Config)
            out << s << std::endl;
        return 0;
    } else
        return -1;
}
int TPortoTop::LoadConfig() {
    int ret = 0;
    Config.clear();
    std::ifstream in(ConfigFile);

    if (in.is_open()) {
        for (std::string line; getline(in, line);)
            if (line.size()) {
                Config.push_back(line);
                ret++;
            }

        RecreateColumns();

        return ret;
    }

    return -1;
}

static bool exit_immediatly = false;
void exit_handler(int unused) {
    exit_immediatly = true;
}

int portotop(TPortoAPI *api, std::string config) {
    signal(SIGINT, exit_handler);
    signal(SIGTERM, exit_handler);
    signal(SIGTTOU, SIG_IGN);
    signal(SIGTTIN, SIG_IGN);

    TPortoTop top(api, config);

    /* Main loop */
    TConsoleScreen screen;
    bool paused = false;
    while (true) {
        if (exit_immediatly)
            break;

        if (!paused && top.Update(screen))
            break;

        top.Print(screen);

        switch (screen.Getch()) {
        case 'q':
        case 'Q':
            return EXIT_SUCCESS;
            break;
        case 'k':
        case KEY_UP:
            top.ChangeSelection(0, -1, screen);
            break;
        case KEY_PPAGE:
            top.ChangeSelection(0, -10, screen);
            break;
        case 'j':
        case KEY_DOWN:
            top.ChangeSelection(0, 1, screen);
            break;
        case KEY_NPAGE:
            top.ChangeSelection(0, 10, screen);
            break;
        case KEY_LEFT:
            top.ChangeSelection(-1, 0, screen);
            break;
        case KEY_RIGHT:
            top.ChangeSelection(1, 0, screen);
            break;
        case '\t':
            top.Expand();
            break;
        case ' ':
            paused = !paused;
            break;
        case 's':
        case 'S':
            if (screen.Dialog("Start/stop container " + top.SelectedContainer(),
                              {"No", "Yes"}) == 1)
                if (top.StartStop())
                    screen.ErrorDialog(*api);
            break;
        case 'p':
        case 'P':
            if (screen.Dialog("Pause/resume container " + top.SelectedContainer(),
                              {"No", "Yes"}) == 1)
                if (top.PauseResume())
                    screen.ErrorDialog(*api);
            break;
        case 'K':
        {
            int signal = -1;
            switch (screen.Dialog("Kill container " + top.SelectedContainer(),
                                  {"Cancel", "SIGTERM", "SIGINT", "SIGKILL", "SIGHUP"})) {
            case 1:
                signal = SIGTERM;
                break;
            case 2:
                signal = SIGINT;
                break;
            case 3:
                signal = SIGKILL;
                break;
            case 4:
                signal = SIGHUP;
                break;
            }
            if (signal > 0)
                if (top.Kill(signal))
                    screen.ErrorDialog(*api);
            break;
        }
        case 'd':
        case 'D':
            if (screen.Dialog("Destroy container " + top.SelectedContainer(),
                              {"No", "Yes"}) == 1)
                if (top.Destroy())
                    screen.ErrorDialog(*api);
            break;
        case '\n':
            top.RunCmdInContainer(screen, "top");
            break;
        case 'b':
        case 'B':
            top.RunCmdInContainer(screen, "bash");
            break;
        case 'g':
        case 'G':
            screen.Save();
            top.LessPortoctl(top.SelectedContainer(), "");
            screen.Restore();
            break;
        case 'o':
        case 'O':
            screen.Save();
            top.LessPortoctl(top.SelectedContainer(), "stdout");
            screen.Restore();
            break;
        case 'e':
        case 'E':
            screen.Save();
            top.LessPortoctl(top.SelectedContainer(), "stderr");
            screen.Restore();
            break;
        case 'l':
        case 'L':
            screen.ErrorDialog("Can't load config", top.LoadConfig());
            break;
        case 'w':
        case 'W':
            screen.ErrorDialog("Can't save config", top.SaveConfig());
            break;
        case '1':
            screen.SetTimeout(1000);
            break;
        case '2':
            screen.SetTimeout(2000);
            break;
        case '3':
            screen.SetTimeout(3000);
            break;
        case '5':
            screen.SetTimeout(5000);
            break;
        case '0':
            screen.SetTimeout(10000);
            break;
        case 0:
        case -1:
        case KEY_RESIZE:
        case KEY_MOUSE:
            break;
        case 'h':
        case '?':
        default:
            screen.HelpDialog();
            break;
        }
    }

    return EXIT_SUCCESS;
}<|MERGE_RESOLUTION|>--- conflicted
+++ resolved
@@ -780,8 +780,10 @@
 void TPortoTop::LessPortoctl(std::string container, std::string cmd) {
     std::string s(program_invocation_name);
     s += " get " + container + " " + cmd + " | less";
-    (void)system(s.c_str());
-}
+    int status = system(s.c_str());
+    (void)status;
+}
+
 int TPortoTop::RunCmdInContainer(TConsoleScreen &screen, std::string cmd) {
     bool enter = (SelectedContainer() != "/");
     int ret = -1;
@@ -811,19 +813,7 @@
         break;
     }
     }
-<<<<<<< HEAD
-    void LessPortoctl(std::string container, std::string cmd) {
-        std::string s(program_invocation_name);
-        s += " get " + container + " " + cmd + " | less";
-        int status = system(s.c_str());
-        (void)status;
-    }
-    int RunCmdInContainer(TPortoAPI *api, TConsoleScreen &screen, std::string cmd) {
-        bool enter = (SelectedContainer() != "/");
-        int ret = -1;
-=======
     screen.Restore();
->>>>>>> 714c7671
 
     if (ret)
         screen.Dialog(strerror(ret), {"Ok"});
