#include <atomic>

#include "porto.hpp"
#include "util/log.hpp"
#include "util/unix.hpp"

extern "C" {
#include <signal.h>
#include <pthread.h>
#include <unistd.h>
#include <sys/prctl.h>
<<<<<<< HEAD
#include <execinfo.h>
#include <stdlib.h>

void PrintTrace (void)
{
    void *array[20];
    size_t size;
    char **strings;
    size_t i;

    size = backtrace (array, 20);
    strings = backtrace_symbols (array, size);

    TLogger::Log() << "Backtrace:" << std::endl;
    for (i = 0; i < size; i++)
        TLogger::Log() << strings[i] << std::endl;

    free (strings);
=======
>>>>>>> 1c83e080
}

void Crash()
{
    TLogger::Log() << "Crashed" << std::endl;
    PrintTrace();
    exit(-1);
}

void SigsegvHandler(int sig, siginfo_t *si, void *unused)
{
    TLogger::Log() << "SIGSEGV at %p" << si->si_addr;
    Crash();
}

static std::atomic<unsigned long> watchdogCounter;

void WatchdogStrobe()
{
    watchdogCounter++;
}

static void* WatchdogCheck(void *arg)
{
    unsigned long prevValue = 0;
    unsigned long fails = 0;

    prctl(PR_SET_NAME, "watchdog");

    while (1) {
        if (watchdogCounter > prevValue)
            fails = 0;
        else
            fails++;

        prevValue = watchdogCounter;

        if (fails > WATCHDOG_MAX_FAILS) {
            TLogger::Log() << "Watchdog stalled" << std::endl;
            Crash();
        }

        sleep(1);
    }

    return NULL;
}

void WatchdogStart()
{
    pthread_t thread;
    pthread_create(&thread, NULL, WatchdogCheck, NULL);
}<|MERGE_RESOLUTION|>--- conflicted
+++ resolved
@@ -9,9 +9,9 @@
 #include <pthread.h>
 #include <unistd.h>
 #include <sys/prctl.h>
-<<<<<<< HEAD
 #include <execinfo.h>
 #include <stdlib.h>
+}
 
 void PrintTrace (void)
 {
@@ -28,8 +28,6 @@
         TLogger::Log() << strings[i] << std::endl;
 
     free (strings);
-=======
->>>>>>> 1c83e080
 }
 
 void Crash()
