#include "rpc.hpp"
#include "property.hpp"
#include "data.hpp"
#include "batch.hpp"
#include "container_value.hpp"
#include "util/log.hpp"
#include "util/protobuf.hpp"
#include "util/string.hpp"
#include <algorithm>

using std::string;

static bool InfoRequest(const rpc::TContainerRequest &req) {
    if (true ||
        req.has_create() ||
        req.has_destroy() ||
        req.has_setproperty() ||
        req.has_start() ||
        req.has_stop() ||
        req.has_pause() ||
        req.has_resume() ||
        req.has_kill() ||
        req.has_createvolume() ||
        req.has_linkvolume() ||
        req.has_unlinkvolume() ||
        req.has_wait())
        return false;

    return true;
}

static void SendReply(std::shared_ptr<TClient> client,
                      rpc::TContainerResponse &response,
                      bool log) {
    if (!client) {
        std::cout << "no client" << std::endl;
        return;
    }

    google::protobuf::io::FileOutputStream post(client->GetFd());

    if (response.IsInitialized()) {
        if (!WriteDelimitedTo(response, &post))
            L() << "Protobuf write error for " << client->GetFd() << std:: endl;
        else if (log)
            L_RSP() << ResponseAsString(response) << " to " << *client
                    << " (request took " << client->GetRequestTime() << "ms)" << std::endl;
        post.Flush();
    }
}

static TError CheckRequestPermissions(std::shared_ptr<TClient> client) {
    if (client->Readonly())
        return TError(EError::Permission, "Client is not a member of porto group");

    return TError::Success();
}

static TError CreateContainer(TContext &context,
                              const rpc::TContainerCreateRequest &req,
                              rpc::TContainerResponse &rsp,
                              std::shared_ptr<TClient> client) {
    TError err = CheckRequestPermissions(client);
    if (err)
        return err;

    std::string name;
    err = client->GetContainer()->AbsoluteName(req.name(), name);
    if (err)
        return err;
    return context.Cholder->Create(name, client->GetCred());
}

static TError DestroyContainer(TContext &context,
                               const rpc::TContainerDestroyRequest &req,
                               rpc::TContainerResponse &rsp,
                               std::shared_ptr<TClient> client) {
    TError err = CheckRequestPermissions(client);
    if (err)
        return err;

    std::string name;
    err = client->GetContainer()->AbsoluteName(req.name(), name);
    if (err)
        return err;

    { // we don't want to hold container shared_ptr because Destroy
      // might think that it has some parent that holds it
        std::shared_ptr<TContainer> container;
        TError error = context.Cholder->Get(name, container);
        if (error)
            return error;

        error = container->CheckPermission(client->GetCred());
        if (error)
            return error;
    }

    return context.Cholder->Destroy(name);
}

static TError StartContainer(TContext &context,
                             const rpc::TContainerStartRequest &req,
                             rpc::TContainerResponse &rsp,
                             std::shared_ptr<TClient> client) {
    TError err = CheckRequestPermissions(client);
    if (err)
        return err;

    std::string name;
    err = client->GetContainer()->AbsoluteName(req.name(), name);
    if (err)
        return err;
    std::shared_ptr<TContainer> container;
    TError error = context.Cholder->Get(name, container);
    if (error)
        return error;

    error = container->CheckPermission(client->GetCred());
    if (error)
        return error;

    return container->Start(false);
}

static TError StopContainer(TContext &context,
                            const rpc::TContainerStopRequest &req,
                            rpc::TContainerResponse &rsp,
                            std::shared_ptr<TClient> client) {
    TError err = CheckRequestPermissions(client);
    if (err)
        return err;

    std::string name;
    err = client->GetContainer()->AbsoluteName(req.name(), name);
    if (err)
        return err;
    std::shared_ptr<TContainer> container;
    TError error = context.Cholder->Get(name, container);
    if (error)
        return error;

    error = container->CheckPermission(client->GetCred());
    if (error)
        return error;

    return container->Stop();
}

static TError PauseContainer(TContext &context,
                             const rpc::TContainerPauseRequest &req,
                             rpc::TContainerResponse &rsp,
                             std::shared_ptr<TClient> client) {
    TError err = CheckRequestPermissions(client);
    if (err)
        return err;

    std::string name;
    err = client->GetContainer()->AbsoluteName(req.name(), name);
    if (err)
        return err;
    std::shared_ptr<TContainer> container;
    TError error = context.Cholder->Get(name, container);
    if (error)
        return error;

    error = container->CheckPermission(client->GetCred());
    if (error)
        return error;

    return container->Pause();
}

static TError ResumeContainer(TContext &context,
                              const rpc::TContainerResumeRequest &req,
                              rpc::TContainerResponse &rsp,
                              std::shared_ptr<TClient> client) {
    TError err = CheckRequestPermissions(client);
    if (err)
        return err;

    std::string name;
    err = client->GetContainer()->AbsoluteName(req.name(), name);
    if (err)
        return err;
    std::shared_ptr<TContainer> container;
    TError error = context.Cholder->Get(name, container);
    if (error)
        return error;

    error = container->CheckPermission(client->GetCred());
    if (error)
        return error;

    return container->Resume();
}

static TError ListContainers(TContext &context,
                             rpc::TContainerResponse &rsp,
                             std::shared_ptr<TClient> client) {
    for (auto c : context.Cholder->List()) {
        std::string name;
        TError err = client->GetContainer()->RelativeName(*c, name);
        if (!err)
            rsp.mutable_list()->add_name(name);
    }

    return TError::Success();
}

static TError GetContainerProperty(TContext &context,
                                   const rpc::TContainerGetPropertyRequest &req,
                                   rpc::TContainerResponse &rsp,
                                   std::shared_ptr<TClient> client) {
    std::string name;
    TError err = client->GetContainer()->AbsoluteName(req.name(), name, true);
    if (err)
        return err;
    std::shared_ptr<TContainer> container;
    TError error = context.Cholder->Get(name, container);
    if (error)
        return error;

    string value;
    error = container->GetProperty(req.property(), value);
    if (!error)
        rsp.mutable_getproperty()->set_value(value);
    return error;
}

static TError SetContainerProperty(TContext &context,
                                   const rpc::TContainerSetPropertyRequest &req,
                                   rpc::TContainerResponse &rsp,
                                   std::shared_ptr<TClient> client) {
    TError err = CheckRequestPermissions(client);
    if (err)
        return err;

    std::string name;
    err = client->GetContainer()->AbsoluteName(req.name(), name);
    if (err)
        return err;
    std::shared_ptr<TContainer> container;
    TError error = context.Cholder->Get(name, container);
    if (error)
        return error;

    error = container->CheckPermission(client->GetCred());
    if (error)
        return error;

    return container->SetProperty(req.property(), req.value(), client->GetCred().IsPrivileged());
}

static TError GetContainerData(TContext &context,
                               const rpc::TContainerGetDataRequest &req,
                               rpc::TContainerResponse &rsp,
                               std::shared_ptr<TClient> client) {
    std::string name;
    TError err = client->GetContainer()->AbsoluteName(req.name(), name, true);
    if (err)
        return err;
    std::shared_ptr<TContainer> container;
    TError error = context.Cholder->Get(name, container);
    if (error)
        return error;

    string value;
    error = container->GetData(req.data(), value);
    if (!error)
        rsp.mutable_getdata()->set_value(value);
    return error;
}

static TError GetContainerCombined(TContext &context,
                                   const rpc::TContainerGetRequest &req,
                                   rpc::TContainerResponse &rsp,
                                   std::shared_ptr<TClient> client) {
    if (!req.variable_size())
        return TError(EError::InvalidValue, "Properties/data are not specified");

    if (!req.name_size())
        return TError(EError::InvalidValue, "Containers are not specified");

    auto get = rsp.mutable_get();

    for (int i = 0; i < req.name_size(); i++) {
        auto relname = req.name(i);

        std::string name;
        std::shared_ptr<TContainer> container;
        TError containerError = client->GetContainer()->AbsoluteName(relname, name, true);
        if (!containerError)
            containerError = context.Cholder->Get(name, container);

        auto entry = get->add_list();
        entry->set_name(relname);

        for (int j = 0; j < req.variable_size(); j++) {
            auto var = req.variable(j);

            auto keyval = entry->add_keyval();
            std::string value;

            TError error = containerError;
            if (!error) {
                std::string name = var, idx;
                TContainer::ParsePropertyName(name, idx);

                if (container->Prop->IsValid(name))
                    error = container->GetProperty(var, value);
                else if (container->Data->IsValid(name))
                    error = container->GetData(var, value);
                else
                    error = TError(EError::InvalidValue, "Unknown property or data " + var);
            }

            keyval->set_variable(var);
            if (error) {
                keyval->set_error(error.GetError());
                keyval->set_errormsg(error.GetMsg());
            } else {
                keyval->set_value(value);
            }
        }
    }

    return TError::Success();
}

static TError ListProperty(TContext &context,
                           rpc::TContainerResponse &rsp) {
    auto list = rsp.mutable_propertylist();

    std::shared_ptr<TContainer> container;
    TError error = context.Cholder->Get(ROOT_CONTAINER, container);
    if (error)
        return TError(EError::Unknown, "Can't find root container");

    for (auto name : container->Prop->List()) {
        auto av = container->Prop->Find(name);
        if (av->GetFlags() & HIDDEN_VALUE)
            continue;

        auto cv = ToContainerValue(av);
        if (!cv->IsImplemented())
            continue;
        auto entry = list->add_list();

        entry->set_name(name);
        entry->set_desc(cv->GetDesc());
    }

    return TError::Success();
}

static TError ListData(TContext &context,
                       rpc::TContainerResponse &rsp) {
    auto list = rsp.mutable_datalist();

    std::shared_ptr<TContainer> container;
    TError error = context.Cholder->Get(ROOT_CONTAINER, container);
    if (error)
        return TError(EError::Unknown, "Can't find root container");

    for (auto name : container->Data->List()) {
        auto av = container->Data->Find(name);
        if (av->GetFlags() & HIDDEN_VALUE)
            continue;

        auto cv = ToContainerValue(av);
        if (!cv->IsImplemented())
            continue;
        auto entry = list->add_list();

        entry->set_name(name);
        entry->set_desc(cv->GetDesc());
    }

    return TError::Success();
}

static TError Kill(TContext &context,
                   const rpc::TContainerKillRequest &req,
                   rpc::TContainerResponse &rsp,
                   std::shared_ptr<TClient> client) {
    TError err = CheckRequestPermissions(client);
    if (err)
        return err;

    std::string name;
    err = client->GetContainer()->AbsoluteName(req.name(), name);
    if (err)
        return err;
    std::shared_ptr<TContainer> container;
    TError error = context.Cholder->Get(name, container);
    if (error)
        return error;

    error = container->CheckPermission(client->GetCred());
    if (error)
        return error;

    return container->Kill(req.sig());
}

static TError Version(TContext &context,
                      rpc::TContainerResponse &rsp) {
    auto ver = rsp.mutable_version();

    ver->set_tag(GIT_TAG);
    ver->set_revision(GIT_REVISION);

    return TError::Success();
}

static TError Wait(TContext &context,
                   const rpc::TContainerWaitRequest &req,
                   rpc::TContainerResponse &rsp,
                   std::shared_ptr<TClient> client) {
    if (!req.name_size())
        return TError(EError::InvalidValue, "Containers are not specified");

    auto fn = [] (std::shared_ptr<TClient> client,
                  TError error, std::string name) {
        rpc::TContainerResponse response;
        response.set_error(error.GetError());
        response.mutable_wait()->set_name(name);
        SendReply(client, response, true);
    };

    auto waiter = std::make_shared<TContainerWaiter>(client, fn);

    for (int i = 0; i < req.name_size(); i++) {
        std::string name = req.name(i);
        std::string abs_name;
        TError err = client->GetContainer()->AbsoluteName(name, abs_name);
        if (err) {
            rsp.mutable_wait()->set_name(name);
            return err;
        }

        std::shared_ptr<TContainer> container;
        err = context.Cholder->Get(abs_name, container);
        if (err) {
            rsp.mutable_wait()->set_name(name);
            return err;
        }

        container->AddWaiter(waiter);
    }

    client->Waiter = waiter;

<<<<<<< HEAD
    return TError::Queued();
}

static TError ListVolumeProperties(TContext &context,
                                   const rpc::TVolumePropertyListRequest &req,
                                   rpc::TContainerResponse &rsp,
                                   std::shared_ptr<TClient> client) {

    if (!config().volumes().enabled())
            return TError(EError::InvalidMethod, "volume api is disabled");

    auto list = rsp.mutable_volumepropertylist();
    for (auto kv: context.Vholder->ListProperties()) {
        auto p = list->add_properties();
        p->set_name(kv.first);
        p->set_desc(kv.second);
    }
=======
    if (req.has_timeout()) {
        TEvent e(EEventType::WaitTimeout, nullptr);
        e.WaitTimeout.Waiter = waiter;
        context.Queue->Add(req.timeout(), e);
    }

>>>>>>> 714c7671
    return TError::Success();
}

static void FillVolumeDescription(rpc::TVolumeDescription *desc,
                                  std::shared_ptr<TVolume> volume) {
    desc->set_path(volume->GetPath().ToString());
    for (auto kv: volume->GetProperties()) {
        auto p = desc->add_properties();
        p->set_name(kv.first);
        p->set_value(kv.second);
    }
    for (auto name: volume->GetContainers())
        desc->add_containers(name);
}

static TError CreateVolume(TContext &context,
                           const rpc::TVolumeCreateRequest &req,
                           rpc::TContainerResponse &rsp,
                           std::shared_ptr<TClient> client) {

    if (!config().volumes().enabled())
            return TError(EError::InvalidMethod, "volume api is disabled");

    TError error = CheckRequestPermissions(client);
    if (error)
        return error;

    std::map<std::string, std::string> properties;
    for (auto p: req.properties())
        properties[p.name()] = p.value();

    std::shared_ptr<TVolume> volume;
    error = context.Vholder->Create(volume);
    if (error)
        return error;

    auto container = client->GetContainer();

    error = volume->Configure(TPath(req.has_path() ? req.path() : ""),
                              client->GetCred(), container, properties);
    if (error) {
        volume->Destroy();
        return error;
    }

    error = volume->LinkContainer(container->GetName());
    if (error) {
        volume->Destroy();
        return error;
    }
    container->LinkVolume(volume);

    error = context.Vholder->Register(volume);
    if (error) {
        volume->Destroy();
        return error;
    }

    std::weak_ptr<TClient> c = client;
    TBatchTask task(
        [volume] () {
            return volume->Build();
        },
        [volume, c] (TError error) {
            auto client = c.lock();

            if (error) {
                L_WRN() << "Can't build volume: " << error << std::endl;
                (void)volume->Destroy();
            } else if (!client) {
                L_WRN() << "Can't link volume, client is gone" << std::endl;
                (void)volume->Destroy();
            } else {
                volume->SetReady(true);
            }

            rpc::TContainerResponse response;
            response.set_error(error.GetError());
            if (!error) {
                auto desc = response.volume();
                FillVolumeDescription(&desc, volume);
            }
            SendReply(client, response, true);
        });

    error = task.Run(context);
    if (error)
        return error;

    return TError::Queued();
}

static TError LinkVolume(TContext &context,
                         const rpc::TVolumeLinkRequest &req,
                         rpc::TContainerResponse &rsp,
                         std::shared_ptr<TClient> client) {

    if (!config().volumes().enabled())
            return TError(EError::InvalidMethod, "volume api is disabled");

    TError error = CheckRequestPermissions(client);
    if (error)
        return error;

    std::shared_ptr<TContainer> container;
    if (req.has_container()) {
        std::string name;
        TError err = client->GetContainer()->AbsoluteName(req.container(), name, true);
        if (err)
            return err;

        TError error = context.Cholder->Get(name, container);
        if (error)
            return error;

        error = container->CheckPermission(client->GetCred());
        if (error)
            return error;
    } else {
        container = client->GetContainer();
    }

    auto volume = context.Vholder->Find(req.path());
    if (!volume)
        return TError(EError::VolumeNotFound, "Volume not found");

    if (!volume->IsReady())
        return TError(EError::VolumeNotReady, "Volume not ready");

    if (!container->LinkVolume(volume))
        return TError(EError::VolumeAlreadyExists, "Already linked");

    return volume->LinkContainer(container->GetName());
}

static TError UnlinkVolume(TContext &context,
                           const rpc::TVolumeUnlinkRequest &req,
                           rpc::TContainerResponse &rsp,
                           std::shared_ptr<TClient> client) {

    if (!config().volumes().enabled())
            return TError(EError::InvalidMethod, "volume api is disabled");

    TError error = CheckRequestPermissions(client);
    if (error)
        return error;

    std::shared_ptr<TContainer> container;
    if (req.has_container()) {
        std::string name;
        TError err = client->GetContainer()->AbsoluteName(req.container(), name, true);
        if (err)
            return err;

        TError error = context.Cholder->Get(name, container);
        if (error)
            return error;

        error = container->CheckPermission(client->GetCred());
        if (error)
            return error;
    } else {
        container = client->GetContainer();
    }

    std::shared_ptr<TVolume> volume = context.Vholder->Find(req.path());
    if (!volume)
        return TError(EError::VolumeNotFound, "Volume not found");

    error = volume->CheckPermission(client->GetCred());
    if (error)
        return error;

    if (!container->UnlinkVolume(volume))
        return TError(EError::InvalidValue, "Container not linked to the volume");

    return volume->UnlinkContainer(container->GetName());
}

static TError ListVolumes(TContext &context,
                          const rpc::TVolumeListRequest &req,
                          rpc::TContainerResponse &rsp) {

    if (!config().volumes().enabled())
            return TError(EError::InvalidMethod, "volume api is disabled");

    if (req.has_path()) {
        auto volume = context.Vholder->Find(req.path());
        if (volume == nullptr)
            return TError(EError::VolumeNotFound, "volume not found");
        auto desc = rsp.mutable_volumelist()->add_volumes();
        FillVolumeDescription(desc, volume);
        return TError::Success();
    }

    for (auto path : context.Vholder->ListPaths()) {
        auto volume = context.Vholder->Find(path);
        if (volume == nullptr)
            continue;

        auto containers = volume->GetContainers();
        if (req.has_container() &&
            std::find(containers.begin(), containers.end(),
                      req.container()) == containers.end())
            continue;

        auto desc = rsp.mutable_volumelist()->add_volumes();
        FillVolumeDescription(desc, volume);
    }

    return TError::Success();
}

void HandleRpcRequest(TContext &context, const rpc::TContainerRequest &req,
                      std::shared_ptr<TClient> client) {
    rpc::TContainerResponse rsp;
    string str;

    client->BeginRequest();

    bool log = !InfoRequest(req);
    if (log)
        L_REQ() << RequestAsString(req) << " from " << *client << std::endl;

    rsp.set_error(EError::Unknown);

    TError error;
    try {
        if (req.has_create())
            error = CreateContainer(context, req.create(), rsp, client);
        else if (req.has_destroy())
            error = DestroyContainer(context, req.destroy(), rsp, client);
        else if (req.has_list())
            error = ListContainers(context, rsp, client);
        else if (req.has_getproperty())
            error = GetContainerProperty(context, req.getproperty(), rsp, client);
        else if (req.has_setproperty())
            error = SetContainerProperty(context, req.setproperty(), rsp, client);
        else if (req.has_getdata())
            error = GetContainerData(context, req.getdata(), rsp, client);
        else if (req.has_get())
            error = GetContainerCombined(context, req.get(), rsp, client);
        else if (req.has_start())
            error = StartContainer(context, req.start(), rsp, client);
        else if (req.has_stop())
            error = StopContainer(context, req.stop(), rsp, client);
        else if (req.has_pause())
            error = PauseContainer(context, req.pause(), rsp, client);
        else if (req.has_resume())
            error = ResumeContainer(context, req.resume(), rsp, client);
        else if (req.has_propertylist())
            error = ListProperty(context, rsp);
        else if (req.has_datalist())
            error = ListData(context, rsp);
        else if (req.has_kill())
            error = Kill(context, req.kill(), rsp, client);
        else if (req.has_version())
            error = Version(context, rsp);
        else if (req.has_wait())
            error = Wait(context, req.wait(), rsp, client);
        else if (req.has_listvolumeproperties())
            error = ListVolumeProperties(context, req.listvolumeproperties(), rsp, client);
        else if (req.has_createvolume())
            error = CreateVolume(context, req.createvolume(), rsp, client);
        else if (req.has_linkvolume())
            error = LinkVolume(context, req.linkvolume(), rsp, client);
        else if (req.has_unlinkvolume())
            error = UnlinkVolume(context, req.unlinkvolume(), rsp, client);
        else if (req.has_listvolumes())
            error = ListVolumes(context, req.listvolumes(), rsp);
        else
            error = TError(EError::InvalidMethod, "invalid RPC method");
    } catch (std::bad_alloc exc) {
        rsp.Clear();
        error = TError(EError::Unknown, "memory allocation failure");
    } catch (std::string exc) {
        rsp.Clear();
        error = TError(EError::Unknown, exc);
    } catch (const std::exception &exc) {
        rsp.Clear();
        error = TError(EError::Unknown, exc.what());
    } catch (...) {
        rsp.Clear();
        error = TError(EError::Unknown, "unknown error");
    }

    if (error.GetError() != EError::Queued) {
        rsp.set_error(error.GetError());
        rsp.set_errormsg(error.GetMsg());
        SendReply(client, rsp, log);
    }
}<|MERGE_RESOLUTION|>--- conflicted
+++ resolved
@@ -452,7 +452,12 @@
 
     client->Waiter = waiter;
 
-<<<<<<< HEAD
+    if (req.has_timeout()) {
+        TEvent e(EEventType::WaitTimeout, nullptr);
+        e.WaitTimeout.Waiter = waiter;
+        context.Queue->Add(req.timeout(), e);
+    }
+
     return TError::Queued();
 }
 
@@ -470,14 +475,7 @@
         p->set_name(kv.first);
         p->set_desc(kv.second);
     }
-=======
-    if (req.has_timeout()) {
-        TEvent e(EEventType::WaitTimeout, nullptr);
-        e.WaitTimeout.Waiter = waiter;
-        context.Queue->Add(req.timeout(), e);
-    }
-
->>>>>>> 714c7671
+
     return TError::Success();
 }
 
