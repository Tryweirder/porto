#include "rpc.hpp"
#include "property.hpp"
#include "data.hpp"
#include "container_value.hpp"
#include "util/log.hpp"
#include "util/protobuf.hpp"
#include "util/string.hpp"
#include <algorithm>

using std::string;

static bool InfoRequest(const rpc::TContainerRequest &req) {
    if (true ||
        req.has_create() ||
        req.has_destroy() ||
        req.has_setproperty() ||
        req.has_start() ||
        req.has_stop() ||
        req.has_pause() ||
        req.has_resume() ||
        req.has_kill() ||
        req.has_createvolume() ||
        req.has_linkvolume() ||
        req.has_unlinkvolume() ||
        req.has_wait())
        return false;

    return true;
}

static void SendReply(std::shared_ptr<TClient> client,
                      rpc::TContainerResponse &response,
                      bool log) {
    if (!client) {
        std::cout << "no client" << std::endl;
        return;
    }

    std::lock_guard<std::mutex> lock(client->GetLock());

    google::protobuf::io::FileOutputStream post(client->GetFd());

    if (response.IsInitialized()) {
        if (!WriteDelimitedTo(response, &post))
            L() << "Protobuf write error for " << client->GetFd() << std:: endl;
        else if (log)
            L_RSP() << ResponseAsString(response) << " to " << *client
                    << " (request took " << client->GetRequestTime() << "ms)" << std::endl;
        post.Flush();
    }
}

static TError CheckRequestPermissions(std::shared_ptr<TClient> client) {
    if (client->Readonly())
        return TError(EError::Permission, "Client is not a member of porto group");

    return TError::Success();
}

static TError CreateContainer(TContext &context,
                              const rpc::TContainerCreateRequest &req,
                              rpc::TContainerResponse &rsp,
                              std::shared_ptr<TClient> client) {
    std::lock_guard<std::mutex> lock(context.Cholder->GetLock());

    TError err = CheckRequestPermissions(client);
    if (err)
        return err;

    std::string name;
    err = client->GetContainer()->AbsoluteName(req.name(), name);
    if (err)
        return err;
    return context.Cholder->Create(name, client->GetCred());
}

static TError DestroyContainer(TContext &context,
                               const rpc::TContainerDestroyRequest &req,
                               rpc::TContainerResponse &rsp,
                               std::shared_ptr<TClient> client) {
    std::lock_guard<std::mutex> lock(context.Cholder->GetLock());

    TError err = CheckRequestPermissions(client);
    if (err)
        return err;

    std::string name;
    err = client->GetContainer()->AbsoluteName(req.name(), name);
    if (err)
        return err;

    { // we don't want to hold container shared_ptr because Destroy
      // might think that it has some parent that holds it
        std::shared_ptr<TContainer> container;
        TError error = context.Cholder->Get(name, container);
        if (error)
            return error;

        error = container->CheckPermission(client->GetCred());
        if (error)
            return error;
    }

    return context.Cholder->Destroy(name);
}

static TError StartContainer(TContext &context,
                             const rpc::TContainerStartRequest &req,
                             rpc::TContainerResponse &rsp,
                             std::shared_ptr<TClient> client) {
    std::lock_guard<std::mutex> lock(context.Cholder->GetLock());

    TError err = CheckRequestPermissions(client);
    if (err)
        return err;

    std::string name;
    err = client->GetContainer()->AbsoluteName(req.name(), name);
    if (err)
        return err;

    std::vector<std::string> nameVec;
    err = SplitString(name, '/', nameVec);
    if (err)
        return TError(EError::InvalidValue, "Invalid container name " + name);

    name = "";
    for (auto i = nameVec.begin(); i != nameVec.end(); i++) {
        if (!name.empty())
            name += "/";
        name += *i;

        std::shared_ptr<TContainer> container;
        err = context.Cholder->Get(name, container);
        if (err)
            return err;

        err = container->CheckPermission(client->GetCred());
        if (err)
            return err;

        if (nameVec.size() > 1)
            if (container->GetState() == EContainerState::Running ||
                container->GetState() == EContainerState::Meta)
                continue;

        std::string cmd = container->Prop->Get<std::string>(P_COMMAND);
        bool meta = i + 1 != nameVec.end() && cmd.empty();
        //bool meta = std::distance(i, nameVec.end()) == 1 && cmd.empty();
        err = container->Start(meta);
        if (err)
            return err;
    }

    return TError::Success();
}

static TError StopContainer(TContext &context,
                            const rpc::TContainerStopRequest &req,
                            rpc::TContainerResponse &rsp,
                            std::shared_ptr<TClient> client) {
    std::lock_guard<std::mutex> lock(context.Cholder->GetLock());

    TError err = CheckRequestPermissions(client);
    if (err)
        return err;

    std::string name;
    err = client->GetContainer()->AbsoluteName(req.name(), name);
    if (err)
        return err;
    std::shared_ptr<TContainer> container;
    TError error = context.Cholder->Get(name, container);
    if (error)
        return error;

    error = container->CheckPermission(client->GetCred());
    if (error)
        return error;

    return container->Stop();
}

static TError PauseContainer(TContext &context,
                             const rpc::TContainerPauseRequest &req,
                             rpc::TContainerResponse &rsp,
                             std::shared_ptr<TClient> client) {
    std::lock_guard<std::mutex> lock(context.Cholder->GetLock());

    TError err = CheckRequestPermissions(client);
    if (err)
        return err;

    std::string name;
    err = client->GetContainer()->AbsoluteName(req.name(), name);
    if (err)
        return err;
    std::shared_ptr<TContainer> container;
    TError error = context.Cholder->Get(name, container);
    if (error)
        return error;

    error = container->CheckPermission(client->GetCred());
    if (error)
        return error;

    return container->Pause();
}

static TError ResumeContainer(TContext &context,
                              const rpc::TContainerResumeRequest &req,
                              rpc::TContainerResponse &rsp,
                              std::shared_ptr<TClient> client) {
    std::lock_guard<std::mutex> lock(context.Cholder->GetLock());

    TError err = CheckRequestPermissions(client);
    if (err)
        return err;

    std::string name;
    err = client->GetContainer()->AbsoluteName(req.name(), name);
    if (err)
        return err;
    std::shared_ptr<TContainer> container;
    TError error = context.Cholder->Get(name, container);
    if (error)
        return error;

    error = container->CheckPermission(client->GetCred());
    if (error)
        return error;

    return container->Resume();
}

static TError ListContainers(TContext &context,
                             rpc::TContainerResponse &rsp,
                             std::shared_ptr<TClient> client) {
    std::lock_guard<std::mutex> lock(context.Cholder->GetLock());

    for (auto c : context.Cholder->List()) {
        std::string name;
        TError err = client->GetContainer()->RelativeName(*c, name);
        if (!err)
            rsp.mutable_list()->add_name(name);
    }

    return TError::Success();
}

static TError GetContainerProperty(TContext &context,
                                   const rpc::TContainerGetPropertyRequest &req,
                                   rpc::TContainerResponse &rsp,
                                   std::shared_ptr<TClient> client) {
    std::lock_guard<std::mutex> lock(context.Cholder->GetLock());

    std::string name;
    TError err = client->GetContainer()->AbsoluteName(req.name(), name, true);
    if (err)
        return err;
    std::shared_ptr<TContainer> container;
    TError error = context.Cholder->Get(name, container);
    if (error)
        return error;

    string value;
    error = container->GetProperty(req.property(), value);
    if (!error)
        rsp.mutable_getproperty()->set_value(value);
    return error;
}

static TError SetContainerProperty(TContext &context,
                                   const rpc::TContainerSetPropertyRequest &req,
                                   rpc::TContainerResponse &rsp,
                                   std::shared_ptr<TClient> client) {
    std::lock_guard<std::mutex> lock(context.Cholder->GetLock());

    TError err = CheckRequestPermissions(client);
    if (err)
        return err;

    std::string name;
    err = client->GetContainer()->AbsoluteName(req.name(), name);
    if (err)
        return err;
    std::shared_ptr<TContainer> container;
    TError error = context.Cholder->Get(name, container);
    if (error)
        return error;

    error = container->CheckPermission(client->GetCred());
    if (error)
        return error;

    return container->SetProperty(req.property(), req.value(), client->GetCred().IsPrivileged());
}

static TError GetContainerData(TContext &context,
                               const rpc::TContainerGetDataRequest &req,
                               rpc::TContainerResponse &rsp,
                               std::shared_ptr<TClient> client) {
    std::lock_guard<std::mutex> lock(context.Cholder->GetLock());

    std::string name;
    TError err = client->GetContainer()->AbsoluteName(req.name(), name, true);
    if (err)
        return err;
    std::shared_ptr<TContainer> container;
    TError error = context.Cholder->Get(name, container);
    if (error)
        return error;

    string value;
    error = container->GetData(req.data(), value);
    if (!error)
        rsp.mutable_getdata()->set_value(value);
    return error;
}

static TError GetContainerCombined(TContext &context,
                                   const rpc::TContainerGetRequest &req,
                                   rpc::TContainerResponse &rsp,
                                   std::shared_ptr<TClient> client) {
    std::lock_guard<std::mutex> lock(context.Cholder->GetLock());

    if (!req.variable_size())
        return TError(EError::InvalidValue, "Properties/data are not specified");

    if (!req.name_size())
        return TError(EError::InvalidValue, "Containers are not specified");

    auto get = rsp.mutable_get();

    for (int i = 0; i < req.name_size(); i++) {
        auto relname = req.name(i);

        std::string name;
        std::shared_ptr<TContainer> container;
        TError containerError = client->GetContainer()->AbsoluteName(relname, name, true);
        if (!containerError)
            containerError = context.Cholder->Get(name, container);

        auto entry = get->add_list();
        entry->set_name(relname);

        for (int j = 0; j < req.variable_size(); j++) {
            auto var = req.variable(j);

            auto keyval = entry->add_keyval();
            std::string value;

            TError error = containerError;
            if (!error) {
                std::string name = var, idx;
                TContainer::ParsePropertyName(name, idx);

                if (container->Prop->IsValid(name))
                    error = container->GetProperty(var, value);
                else if (container->Data->IsValid(name))
                    error = container->GetData(var, value);
                else
                    error = TError(EError::InvalidValue, "Unknown property or data " + var);
            }

            keyval->set_variable(var);
            if (error) {
                keyval->set_error(error.GetError());
                keyval->set_errormsg(error.GetMsg());
            } else {
                keyval->set_value(value);
            }
        }
    }

    return TError::Success();
}

static TError ListProperty(TContext &context,
                           rpc::TContainerResponse &rsp) {
    std::lock_guard<std::mutex> lock(context.Cholder->GetLock());

    auto list = rsp.mutable_propertylist();

    std::shared_ptr<TContainer> container;
    TError error = context.Cholder->Get(ROOT_CONTAINER, container);
    if (error)
        return TError(EError::Unknown, "Can't find root container");

    for (auto name : container->Prop->List()) {
        auto av = container->Prop->Find(name);
        if (av->GetFlags() & HIDDEN_VALUE)
            continue;

        auto cv = ToContainerValue(av);
        if (!cv->IsImplemented())
            continue;
        auto entry = list->add_list();

        entry->set_name(name);
        entry->set_desc(cv->GetDesc());
    }

    return TError::Success();
}

static TError ListData(TContext &context,
                       rpc::TContainerResponse &rsp) {
    std::lock_guard<std::mutex> lock(context.Cholder->GetLock());

    auto list = rsp.mutable_datalist();

    std::shared_ptr<TContainer> container;
    TError error = context.Cholder->Get(ROOT_CONTAINER, container);
    if (error)
        return TError(EError::Unknown, "Can't find root container");

    for (auto name : container->Data->List()) {
        auto av = container->Data->Find(name);
        if (av->GetFlags() & HIDDEN_VALUE)
            continue;

        auto cv = ToContainerValue(av);
        if (!cv->IsImplemented())
            continue;
        auto entry = list->add_list();

        entry->set_name(name);
        entry->set_desc(cv->GetDesc());
    }

    return TError::Success();
}

static TError Kill(TContext &context,
                   const rpc::TContainerKillRequest &req,
                   rpc::TContainerResponse &rsp,
                   std::shared_ptr<TClient> client) {
    std::lock_guard<std::mutex> lock(context.Cholder->GetLock());

    TError err = CheckRequestPermissions(client);
    if (err)
        return err;

    std::string name;
    err = client->GetContainer()->AbsoluteName(req.name(), name);
    if (err)
        return err;
    std::shared_ptr<TContainer> container;
    TError error = context.Cholder->Get(name, container);
    if (error)
        return error;

    error = container->CheckPermission(client->GetCred());
    if (error)
        return error;

    return container->Kill(req.sig());
}

static TError Version(TContext &context,
                      rpc::TContainerResponse &rsp) {
    auto ver = rsp.mutable_version();

    ver->set_tag(GIT_TAG);
    ver->set_revision(GIT_REVISION);

    return TError::Success();
}

static TError Wait(TContext &context,
                   const rpc::TContainerWaitRequest &req,
                   rpc::TContainerResponse &rsp,
                   std::shared_ptr<TClient> client) {
    std::lock_guard<std::mutex> lock(context.Cholder->GetLock());

    if (!req.name_size())
        return TError(EError::InvalidValue, "Containers are not specified");

    auto fn = [] (std::shared_ptr<TClient> client,
                  TError error, std::string name) {
        rpc::TContainerResponse response;
        response.set_error(error.GetError());
        response.mutable_wait()->set_name(name);
        SendReply(client, response, true);
    };

    auto waiter = std::make_shared<TContainerWaiter>(client, fn);

    for (int i = 0; i < req.name_size(); i++) {
        std::string name = req.name(i);
        std::string abs_name;
        TError err = client->GetContainer()->AbsoluteName(name, abs_name);
        if (err) {
            rsp.mutable_wait()->set_name(name);
            return err;
        }

        std::shared_ptr<TContainer> container;
        err = context.Cholder->Get(abs_name, container);
        if (err) {
            rsp.mutable_wait()->set_name(name);
            return err;
        }

        container->AddWaiter(waiter);
    }

    client->Waiter = waiter;

    if (req.has_timeout()) {
        TEvent e(EEventType::WaitTimeout, nullptr);
        e.WaitTimeout.Waiter = waiter;
        context.Queue->Add(req.timeout(), e);
    }

    return TError::Queued();
}

static TError ListVolumeProperties(TContext &context,
                                   const rpc::TVolumePropertyListRequest &req,
                                   rpc::TContainerResponse &rsp,
                                   std::shared_ptr<TClient> client) {

    if (!config().volumes().enabled())
            return TError(EError::InvalidMethod, "volume api is disabled");

    auto list = rsp.mutable_volumepropertylist();
    for (auto kv: context.Vholder->ListProperties()) {
        auto p = list->add_properties();
        p->set_name(kv.first);
        p->set_desc(kv.second);
    }

    return TError::Success();
}

static void FillVolumeDescription(rpc::TVolumeDescription *desc,
                                  std::shared_ptr<TVolume> volume) {
    desc->set_path(volume->GetPath().ToString());
    for (auto kv: volume->GetProperties()) {
        auto p = desc->add_properties();
        p->set_name(kv.first);
        p->set_value(kv.second);
    }
    for (auto name: volume->GetContainers())
        desc->add_containers(name);
}

static TError CreateVolume(TContext &context,
                           const rpc::TVolumeCreateRequest &req,
                           rpc::TContainerResponse &rsp,
                           std::shared_ptr<TClient> client) {
<<<<<<< HEAD

    if (!config().volumes().enabled())
            return TError(EError::InvalidMethod, "volume api is disabled");
=======
    std::lock_guard<std::mutex> lock(context.Vholder->GetLock());
>>>>>>> f6d10c98

    TError error = CheckRequestPermissions(client);
    if (error)
        return error;

    std::map<std::string, std::string> properties;
    for (auto p: req.properties())
        properties[p.name()] = p.value();

    std::shared_ptr<TVolume> volume;
    error = context.Vholder->Create(volume);
    if (error)
        return error;

    auto container = client->GetContainer();

    error = volume->Configure(TPath(req.has_path() ? req.path() : ""),
                              client->GetCred(), container, properties);
    if (error)
        return error;

<<<<<<< HEAD
    error = context.Vholder->Register(volume);
    if (error)
        return error;

    error = volume->Build();
    if (error) {
        L_WRN() << "Can't build volume: " << error << std::endl;
        context.Vholder->Unregister(volume);
        return error;
    }

    error = volume->LinkContainer(container->GetName());
    if (error) {
        L_WRN() << "Can't link volume" << std::endl;
        (void)volume->Destroy();
        return error;
    }
    container->LinkVolume(volume);
    volume->SetReady(true);

    FillVolumeDescription(rsp.mutable_volume(), volume);
    return TError::Success();
}

static TError LinkVolume(TContext &context,
                         const rpc::TVolumeLinkRequest &req,
                         rpc::TContainerResponse &rsp,
                         std::shared_ptr<TClient> client) {

    if (!config().volumes().enabled())
            return TError(EError::InvalidMethod, "volume api is disabled");
=======
    error = volume->Construct();
    if (error) {
        L_WRN() << "Can't construct volume: " << error << std::endl;
        (void)volume->Destroy();
    } else {
        error = volume->SetValid(true);
        if (error) {
            L_WRN() << "Can't mark volume valid: " << error << std::endl;
            (void)volume->Destroy();
        }
    }

    return TError::Success();
}

static TError DestroyVolume(TContext &context,
                            const rpc::TVolumeDestroyRequest &req,
                            rpc::TContainerResponse &rsp,
                            std::shared_ptr<TClient> client) {
    std::lock_guard<std::mutex> lock(context.Vholder->GetLock());
>>>>>>> f6d10c98

    TError error = CheckRequestPermissions(client);
    if (error)
        return error;

    std::shared_ptr<TContainer> container;
    if (req.has_container()) {
        std::string name;
        TError err = client->GetContainer()->AbsoluteName(req.container(), name, true);
        if (err)
            return err;

        TError error = context.Cholder->Get(name, container);
        if (error)
            return error;

        error = container->CheckPermission(client->GetCred());
        if (error)
            return error;
    } else {
        container = client->GetContainer();
    }

    auto volume = context.Vholder->Find(req.path());
    if (!volume)
        return TError(EError::VolumeNotFound, "Volume not found");

    if (!volume->IsReady())
        return TError(EError::VolumeNotReady, "Volume not ready");

    error = volume->CheckPermission(client->GetCred());
    if (error)
        return error;

    if (!container->LinkVolume(volume))
        return TError(EError::VolumeAlreadyExists, "Already linked");

    return volume->LinkContainer(container->GetName());
}

static TError UnlinkVolume(TContext &context,
                           const rpc::TVolumeUnlinkRequest &req,
                           rpc::TContainerResponse &rsp,
                           std::shared_ptr<TClient> client) {

    if (!config().volumes().enabled())
            return TError(EError::InvalidMethod, "volume api is disabled");

<<<<<<< HEAD
    TError error = CheckRequestPermissions(client);
    if (error)
        return error;

    std::shared_ptr<TContainer> container;
    if (req.has_container()) {
        std::string name;
        TError err = client->GetContainer()->AbsoluteName(req.container(), name, true);
        if (err)
            return err;

        TError error = context.Cholder->Get(name, container);
        if (error)
            return error;

        error = container->CheckPermission(client->GetCred());
        if (error)
            return error;
    } else {
        container = client->GetContainer();
=======
        error = volume->Deconstruct();
        if (error)
            L_WRN() << "Can't deconstruct volume: " << error << std::endl;

        if (!error)
            error = volume->Destroy();

        return TError::Success();
>>>>>>> f6d10c98
    }

    std::shared_ptr<TVolume> volume = context.Vholder->Find(req.path());
    if (!volume)
        return TError(EError::VolumeNotFound, "Volume not found");

    error = volume->CheckPermission(client->GetCred());
    if (error)
        return error;

    if (!container->UnlinkVolume(volume))
        return TError(EError::VolumeNotFound, "Container not linked to the volume");

    return volume->UnlinkContainer(container->GetName());
}

static TError ListVolumes(TContext &context,
                          const rpc::TVolumeListRequest &req,
                          rpc::TContainerResponse &rsp) {
<<<<<<< HEAD

    if (!config().volumes().enabled())
            return TError(EError::InvalidMethod, "volume api is disabled");

    if (req.has_path()) {
        auto volume = context.Vholder->Find(req.path());
        if (volume == nullptr)
            return TError(EError::VolumeNotFound, "volume not found");
        auto desc = rsp.mutable_volumelist()->add_volumes();
        FillVolumeDescription(desc, volume);
        return TError::Success();
    }

    for (auto path : context.Vholder->ListPaths()) {
        auto volume = context.Vholder->Find(path);
        if (volume == nullptr)
=======
    std::lock_guard<std::mutex> lock(context.Vholder->GetLock());

    for (auto path : context.Vholder->List()) {
        auto vol = context.Vholder->Get(path);
        if (!vol->IsValid())
>>>>>>> f6d10c98
            continue;

        auto containers = volume->GetContainers();
        if (req.has_container() &&
            std::find(containers.begin(), containers.end(),
                      req.container()) == containers.end())
            continue;

        auto desc = rsp.mutable_volumelist()->add_volumes();
        FillVolumeDescription(desc, volume);
    }

    return TError::Success();
}

void HandleRpcRequest(TContext &context, const rpc::TContainerRequest &req,
                      std::shared_ptr<TClient> client) {
    rpc::TContainerResponse rsp;
    string str;

    client->BeginRequest();

    bool log = !InfoRequest(req);
    if (log)
        L_REQ() << RequestAsString(req) << " from " << *client << std::endl;

    rsp.set_error(EError::Unknown);

    TError error;
    try {
        if (req.has_create())
            error = CreateContainer(context, req.create(), rsp, client);
        else if (req.has_destroy())
            error = DestroyContainer(context, req.destroy(), rsp, client);
        else if (req.has_list())
            error = ListContainers(context, rsp, client);
        else if (req.has_getproperty())
            error = GetContainerProperty(context, req.getproperty(), rsp, client);
        else if (req.has_setproperty())
            error = SetContainerProperty(context, req.setproperty(), rsp, client);
        else if (req.has_getdata())
            error = GetContainerData(context, req.getdata(), rsp, client);
        else if (req.has_get())
            error = GetContainerCombined(context, req.get(), rsp, client);
        else if (req.has_start())
            error = StartContainer(context, req.start(), rsp, client);
        else if (req.has_stop())
            error = StopContainer(context, req.stop(), rsp, client);
        else if (req.has_pause())
            error = PauseContainer(context, req.pause(), rsp, client);
        else if (req.has_resume())
            error = ResumeContainer(context, req.resume(), rsp, client);
        else if (req.has_propertylist())
            error = ListProperty(context, rsp);
        else if (req.has_datalist())
            error = ListData(context, rsp);
        else if (req.has_kill())
            error = Kill(context, req.kill(), rsp, client);
        else if (req.has_version())
            error = Version(context, rsp);
        else if (req.has_wait())
            error = Wait(context, req.wait(), rsp, client);
        else if (req.has_listvolumeproperties())
            error = ListVolumeProperties(context, req.listvolumeproperties(), rsp, client);
        else if (req.has_createvolume())
            error = CreateVolume(context, req.createvolume(), rsp, client);
<<<<<<< HEAD
        else if (req.has_linkvolume())
            error = LinkVolume(context, req.linkvolume(), rsp, client);
        else if (req.has_unlinkvolume())
            error = UnlinkVolume(context, req.unlinkvolume(), rsp, client);
        else if (req.has_listvolumes())
            error = ListVolumes(context, req.listvolumes(), rsp);
=======
        } else if (config().volumes().enabled() && req.has_destroyvolume()) {
            error = DestroyVolume(context, req.destroyvolume(), rsp, client);
        } else if (config().volumes().enabled() && req.has_listvolumes())
            error = ListVolumes(context, rsp);
>>>>>>> f6d10c98
        else
            error = TError(EError::InvalidMethod, "invalid RPC method");
    } catch (std::bad_alloc exc) {
        rsp.Clear();
        error = TError(EError::Unknown, "memory allocation failure");
    } catch (std::string exc) {
        rsp.Clear();
        error = TError(EError::Unknown, exc);
    } catch (const std::exception &exc) {
        rsp.Clear();
        error = TError(EError::Unknown, exc.what());
    } catch (...) {
        rsp.Clear();
        error = TError(EError::Unknown, "unknown error");
    }

    if (error.GetError() != EError::Queued) {
        rsp.set_error(error.GetError());
        rsp.set_errormsg(error.GetMsg());
        SendReply(client, rsp, log);
    }
}<|MERGE_RESOLUTION|>--- conflicted
+++ resolved
@@ -551,13 +551,11 @@
                            const rpc::TVolumeCreateRequest &req,
                            rpc::TContainerResponse &rsp,
                            std::shared_ptr<TClient> client) {
-<<<<<<< HEAD
 
     if (!config().volumes().enabled())
             return TError(EError::InvalidMethod, "volume api is disabled");
-=======
-    std::lock_guard<std::mutex> lock(context.Vholder->GetLock());
->>>>>>> f6d10c98
+
+    std::lock_guard<std::mutex> vlock(context.Vholder->GetLock());
 
     TError error = CheckRequestPermissions(client);
     if (error)
@@ -579,7 +577,6 @@
     if (error)
         return error;
 
-<<<<<<< HEAD
     error = context.Vholder->Register(volume);
     if (error)
         return error;
@@ -591,6 +588,8 @@
         return error;
     }
 
+    std::lock_guard<std::mutex> clock(context.Cholder->GetLock());
+
     error = volume->LinkContainer(container->GetName());
     if (error) {
         L_WRN() << "Can't link volume" << std::endl;
@@ -611,32 +610,13 @@
 
     if (!config().volumes().enabled())
             return TError(EError::InvalidMethod, "volume api is disabled");
-=======
-    error = volume->Construct();
-    if (error) {
-        L_WRN() << "Can't construct volume: " << error << std::endl;
-        (void)volume->Destroy();
-    } else {
-        error = volume->SetValid(true);
-        if (error) {
-            L_WRN() << "Can't mark volume valid: " << error << std::endl;
-            (void)volume->Destroy();
-        }
-    }
-
-    return TError::Success();
-}
-
-static TError DestroyVolume(TContext &context,
-                            const rpc::TVolumeDestroyRequest &req,
-                            rpc::TContainerResponse &rsp,
-                            std::shared_ptr<TClient> client) {
-    std::lock_guard<std::mutex> lock(context.Vholder->GetLock());
->>>>>>> f6d10c98
 
     TError error = CheckRequestPermissions(client);
     if (error)
         return error;
+
+    std::lock_guard<std::mutex> vlock(context.Vholder->GetLock());
+    std::lock_guard<std::mutex> clock(context.Cholder->GetLock());
 
     std::shared_ptr<TContainer> container;
     if (req.has_container()) {
@@ -681,10 +661,12 @@
     if (!config().volumes().enabled())
             return TError(EError::InvalidMethod, "volume api is disabled");
 
-<<<<<<< HEAD
     TError error = CheckRequestPermissions(client);
     if (error)
         return error;
+
+    std::lock_guard<std::mutex> vlock(context.Vholder->GetLock());
+    std::lock_guard<std::mutex> clock(context.Cholder->GetLock());
 
     std::shared_ptr<TContainer> container;
     if (req.has_container()) {
@@ -702,16 +684,6 @@
             return error;
     } else {
         container = client->GetContainer();
-=======
-        error = volume->Deconstruct();
-        if (error)
-            L_WRN() << "Can't deconstruct volume: " << error << std::endl;
-
-        if (!error)
-            error = volume->Destroy();
-
-        return TError::Success();
->>>>>>> f6d10c98
     }
 
     std::shared_ptr<TVolume> volume = context.Vholder->Find(req.path());
@@ -731,10 +703,11 @@
 static TError ListVolumes(TContext &context,
                           const rpc::TVolumeListRequest &req,
                           rpc::TContainerResponse &rsp) {
-<<<<<<< HEAD
 
     if (!config().volumes().enabled())
             return TError(EError::InvalidMethod, "volume api is disabled");
+
+    std::lock_guard<std::mutex> vlock(context.Vholder->GetLock());
 
     if (req.has_path()) {
         auto volume = context.Vholder->Find(req.path());
@@ -748,13 +721,6 @@
     for (auto path : context.Vholder->ListPaths()) {
         auto volume = context.Vholder->Find(path);
         if (volume == nullptr)
-=======
-    std::lock_guard<std::mutex> lock(context.Vholder->GetLock());
-
-    for (auto path : context.Vholder->List()) {
-        auto vol = context.Vholder->Get(path);
-        if (!vol->IsValid())
->>>>>>> f6d10c98
             continue;
 
         auto containers = volume->GetContainers();
@@ -821,19 +787,12 @@
             error = ListVolumeProperties(context, req.listvolumeproperties(), rsp, client);
         else if (req.has_createvolume())
             error = CreateVolume(context, req.createvolume(), rsp, client);
-<<<<<<< HEAD
         else if (req.has_linkvolume())
             error = LinkVolume(context, req.linkvolume(), rsp, client);
         else if (req.has_unlinkvolume())
             error = UnlinkVolume(context, req.unlinkvolume(), rsp, client);
         else if (req.has_listvolumes())
             error = ListVolumes(context, req.listvolumes(), rsp);
-=======
-        } else if (config().volumes().enabled() && req.has_destroyvolume()) {
-            error = DestroyVolume(context, req.destroyvolume(), rsp, client);
-        } else if (config().volumes().enabled() && req.has_listvolumes())
-            error = ListVolumes(context, rsp);
->>>>>>> f6d10c98
         else
             error = TError(EError::InvalidMethod, "invalid RPC method");
     } catch (std::bad_alloc exc) {
