--- conflicted
+++ resolved
@@ -124,37 +124,11 @@
 }
 
 TError TClient::IdentifyContainer(TContainerHolder &holder) {
-<<<<<<< HEAD
-    std::map<std::string, std::string> cgmap;
-    TError error = GetTaskCgroups(Pid, cgmap);
-    if (error)
-        return error;
-
-    if (cgmap.find("freezer") == cgmap.end())
-        return TError(EError::Unknown, "Can't determine freezer cgroup of client process");
-
-    auto freezer = cgmap["freezer"];
-    auto prefix = "/" + PORTO_ROOT_CGROUP + "/";
-    std::string name;
-
-    if (freezer.length() > prefix.length() && freezer.substr(0, prefix.length()) == prefix)
-        name = freezer.substr(prefix.length());
-    else
-        name = ROOT_CONTAINER;
-
-    std::shared_ptr<TContainer> container;
-    error = holder.Get(name, container);
-    if (error)
-        return error;
-
-    Container = container;
-=======
     std::shared_ptr<TContainer> c;
     TError err = holder.Get(Pid, c);
     if (err)
         return err;
     Container = c;
->>>>>>> 714c7671
     return TError::Success();
 }
 
@@ -170,10 +144,10 @@
     return c;
 }
 
-<<<<<<< HEAD
 std::shared_ptr<TContainer> TClient::TryGetContainer() const {
     return Container.lock();
-=======
+}
+
 bool TClient::Readonly() {
     auto c = Container.lock();
     if (!c)
@@ -183,5 +157,4 @@
         return false;
 
     return !MemberOfPortoGroup && !Cred.IsPrivileged();
->>>>>>> 714c7671
 }